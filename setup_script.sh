#!/bin/bash

# Zoom VDI Plugin Setup Script
# This script sets up the Zoom VDI Helper plugin for macOS

set -e

# Configuration
PLUGIN_NAME="ZoomVDIHelper"
PLUGIN_BUNDLE="${PLUGIN_NAME}.bundle"
ZOOM_PLUGINS_DIR="$HOME/Library/Application Support/zoom.us/plugins"
ZOOM_CONFIG_DIR="$HOME/Library/Application Support/zoom.us"
PLUGIN_CONFIG_FILE="$ZOOM_CONFIG_DIR/vdi_plugin.conf"
SCRIPT_DIR="$(cd "$(dirname "${BASH_SOURCE[0]}")" && pwd)"

# Colors for output
RED='\033[0;31m'
GREEN='\033[0;32m'
YELLOW='\033[1;33m'
BLUE='\033[0;34m'
NC='\033[0m' # No Color

# Logging functions
log_info() {
    echo -e "${BLUE}[INFO]${NC} $1"
}

log_success() {
    echo -e "${GREEN}[SUCCESS]${NC} $1"
}

log_warning() {
    echo -e "${YELLOW}[WARNING]${NC} $1"
}

log_error() {
    echo -e "${RED}[ERROR]${NC} $1"
}

# Check if running on macOS
check_macos() {
    if [[ "$OSTYPE" != "darwin"* ]]; then
        log_error "This plugin is only supported on macOS"
        exit 1
    fi
    log_info "macOS detected ✓"
}

# Check macOS version (require macOS 11.0 or later)
check_macos_version() {
    local version=$(sw_vers -productVersion)
    local major_version=$(echo $version | cut -d. -f1)
    local minor_version=$(echo $version | cut -d. -f2)
    
    if [[ $major_version -lt 11 ]]; then
        log_error "macOS 11.0 (Big Sur) or later is required. Current version: $version"
        exit 1
    fi
    log_info "macOS version $version is supported ✓"
}

# Check if Zoom is installed (latest path for user Applications)
check_zoom_installation() {
    local zoom_app="/Applications/zoom.us.app"
    if [[ ! -d "$zoom_app" ]]; then
        log_error "Zoom application not found at $zoom_app"
        log_error "Please install the latest Zoom (v6.0+) from https://zoom.us/download"
        exit 1
    fi
    log_info "Zoom installation found ✓"
}

# Check for required tools
check_dependencies() {
    local missing_deps=()
    
    # Check for Xcode command line tools
    if [[ "$xcode_path" != "/Applications/Xcode.app/Contents/Developer" ]]; then
        log_warning "xcode-select is not set to the full Xcode path."
        log_warning "Run: sudo xcode-select --switch /Applications/Xcode.app/Contents/Developer"
        missing_deps+=("Correct Xcode toolchain")
    fi
    
    # Check for Swift compiler (Swift 6.0.3+)
<<<<<<< HEAD
    if ! swiftc --version 2>/dev/null | grep  -q "Swift version (6\.|5\.10)"; then
        missing_deps+=("Swift 5.10 or 6x compiler")
=======
    if ! swiftc --version 2>/dev/null | grep -q "Swift version 6.0.3"; then
        missing_deps+=("Swift 6.0.3 compiler")
>>>>>>> df13d266
    fi
    
    if [[ ${#missing_deps[@]} -gt 0 ]]; then
        log_error "Missing dependencies: ${missing_deps[*]}"
        log_info "To install Xcode Command Line Tools, run: xcode-select --install"
        log_info "To update Swift, visit: https://www.swift.org/download/"
        exit 1
    fi
    
    log_info "All dependencies found ✓"
}

# Create necessary directories
create_directories() {
    log_info "Creating plugin directories..."
    
    mkdir -p "$ZOOM_PLUGINS_DIR"
    mkdir -p "$ZOOM_CONFIG_DIR"
    mkdir -p "$SCRIPT_DIR/build"
    
    log_success "Directories created"
}

# Build the plugin
build_plugin() {
    log_info "Building Zoom VDI Plugin..."
    
    cd "$SCRIPT_DIR"
    
    if [[ -f "Makefile" ]]; then
        make clean
        make all
    else
        log_error "Makefile not found. Please ensure all project files are present."
        exit 1
    fi
    
    if [[ ! -d "build/$PLUGIN_BUNDLE" ]]; then
        log_error "Plugin build failed"
        exit 1
    fi
    
    log_success "Plugin built successfully"
}

# Install the plugin
install_plugin() {
    log_info "Installing plugin to Zoom plugins directory..."
    
    # Remove existing plugin if present
    if [[ -d "$ZOOM_PLUGINS_DIR/$PLUGIN_BUNDLE" ]]; then
        log_warning "Removing existing plugin installation"
        rm -rf "$ZOOM_PLUGINS_DIR/$PLUGIN_BUNDLE"
    fi
    
    # Copy plugin bundle
    cp -R "$SCRIPT_DIR/build/$PLUGIN_BUNDLE" "$ZOOM_PLUGINS_DIR/"
    
    # Set proper permissions
    chmod -R 755 "$ZOOM_PLUGINS_DIR/$PLUGIN_BUNDLE"
    
    log_success "Plugin installed to $ZOOM_PLUGINS_DIR/$PLUGIN_BUNDLE"
}

# Create plugin configuration
create_config() {
    log_info "Creating plugin configuration..."
    
    cat > "$PLUGIN_CONFIG_FILE" << EOF
{
    "zoom_vdi_plugin": {
        "enabled": true,
        "plugin_path": "$ZOOM_PLUGINS_DIR/$PLUGIN_BUNDLE",
        "auto_start": true,
        "log_level": "info",
        "network": {
            "listen_port": 9001,
            "timeout_ms": 5000
        },
        "audio": {
            "enabled": true,
            "sample_rate": 48000,
            "channels": 2,
            "echo_cancellation": true
        },
        "video": {
            "enabled": true,
            "resolution": "1920x1080",
            "fps": 30,
            "hardware_acceleration": true
        }
    }
}
EOF
    
    log_success "Configuration created at $PLUGIN_CONFIG_FILE"
}

# Request necessary permissions
request_permissions() {
    log_info "Requesting system permissions..."
    
    # Camera permission
    log_info "Please grant camera access when prompted"
    
    # Microphone permission
    log_info "Please grant microphone access when prompted"
    
    # Create a small test app to trigger permission requests
    cat > /tmp/permission_test.swift << 'EOF'
import AVFoundation
import Foundation

let session = AVAudioSession.sharedInstance()
do {
    try session.setCategory(.playAndRecord, options: [.defaultToSpeaker])
    try session.setActive(true)
    print("Audio session configured")
} catch {
    print("Error configuring audio session: \(error)")
}

let captureSession = AVCaptureSession()
guard let videoDevice = AVCaptureDevice.default(for: .video) else {
    print("No video device found")
    exit(1)
}

do {
    let videoInput = try AVCaptureDeviceInput(device: videoDevice)
    print("Video input created")
} catch {
    print("Error creating video input: \(error)")
}

print("Permission requests completed")
EOF
    
    swiftc -framework AVFoundation -o /tmp/permission_test /tmp/permission_test.swift
    /tmp/permission_test
    rm -f /tmp/permission_test /tmp/permission_test.swift
    
    log_success "Permission requests completed"
}

# Verify installation
verify_installation() {
    log_info "Verifying installation..."
    
    # Check if plugin bundle exists
    if [[ ! -d "$ZOOM_PLUGINS_DIR/$PLUGIN_BUNDLE" ]]; then
        log_error "Plugin bundle not found after installation"
        return 1
    fi
    
    # Check if plugin binary exists
    if [[ ! -f "$ZOOM_PLUGINS_DIR/$PLUGIN_BUNDLE/Contents/MacOS/ZoomVDIPlugin" ]]; then
        log_error "Plugin binary not found"
        return 1
    fi
    
    # Check if configuration exists
    if [[ ! -f "$PLUGIN_CONFIG_FILE" ]]; then
        log_error "Plugin configuration not found"
        return 1
    fi
    
    log_success "Installation verified ✓"
    return 0
}

# Create uninstall script
create_uninstall_script() {
    cat > "$SCRIPT_DIR/uninstall.sh" << 'EOF'
#!/bin/bash

# Zoom VDI Plugin Uninstaller

PLUGIN_BUNDLE="ZoomVDIHelper.bundle"
ZOOM_PLUGINS_DIR="$HOME/Library/Application Support/zoom.us/plugins"
PLUGIN_CONFIG_FILE="$HOME/Library/Application Support/zoom.us/vdi_plugin.conf"

echo "Uninstalling Zoom VDI Plugin..."

# Remove plugin bundle
if [[ -d "$ZOOM_PLUGINS_DIR/$PLUGIN_BUNDLE" ]]; then
    rm -rf "$ZOOM_PLUGINS_DIR/$PLUGIN_BUNDLE"
    echo "✓ Plugin bundle removed"
fi

# Remove configuration
if [[ -f "$PLUGIN_CONFIG_FILE" ]]; then
    rm -f "$PLUGIN_CONFIG_FILE"
    echo "✓ Configuration removed"
fi

echo "✅ Zoom VDI Plugin uninstalled successfully"
EOF
    
    chmod +x "$SCRIPT_DIR/uninstall.sh"
    log_success "Uninstall script created at $SCRIPT_DIR/uninstall.sh"
}

# Display usage instructions
show_usage_instructions() {
    cat << EOF

${GREEN}🎉 Zoom VDI Plugin Installation Complete!${NC}

${BLUE}USAGE INSTRUCTIONS:${NC}

1. ${YELLOW}Cloud PC Setup:${NC}
   - Install Zoom (v6.0 or later) on your Cloud PC (Windows 365/Azure Virtual Desktop)
   - Enable VDI optimization in Zoom settings
   - Configure the plugin to connect to your Mac IP address

2. ${YELLOW}Mac Configuration:${NC} 
   - The plugin is now listening on port 9001
   - Audio and video redirection will start automatically when Zoom VDI connects
   - Configuration file: $PLUGIN_CONFIG_FILE

3. ${YELLOW}Testing the Connection:${NC}
   - Start Zoom on your Cloud PC
   - Join a meeting - audio/video should redirect to your Mac
   - Check Console.app for plugin logs if issues occur

4. ${YELLOW}Troubleshooting:${NC}
   - Ensure firewall allows port 9001
   - Check System Settings > Privacy & Security for camera/microphone permissions
   - View logs: tail -f /tmp/zoom_vdi_plugin.log

${BLUE}CONFIGURATION:${NC}
- Plugin Location: $ZOOM_PLUGINS_DIR/$PLUGIN_BUNDLE
- Config File: $PLUGIN_CONFIG_FILE
- Uninstall: Run ./uninstall.sh

${BLUE}NETWORK REQUIREMENTS:${NC}
- Port 9001 must be open between Cloud PC and Mac
- Low latency network connection recommended
- Minimum 2 Mbps bandwidth for video calls

${GREEN}Need help? Check the documentation or contact support.${NC}

EOF
}

# Main installation function
main() {
    echo "================================================"
    echo "       Zoom VDI Plugin Setup for macOS"
    echo "================================================"
    echo
    
    # Perform all checks and installation steps
    check_macos
    check_macos_version
    check_zoom_installation
    check_dependencies
    
    log_info "Starting plugin installation..."
    
    create_directories
    build_plugin
    install_plugin
    create_config
    request_permissions
    
    if verify_installation; then
        create_uninstall_script
        show_usage_instructions
        log_success "Installation completed successfully!"
    else
        log_error "Installation verification failed"
        exit 1
    fi
}

# Handle command line arguments
case "${1:-}" in
    "--uninstall")
        log_info "Uninstalling Zoom VDI Plugin..."
        if [[ -f "$SCRIPT_DIR/uninstall.sh" ]]; then
            bash "$SCRIPT_DIR/uninstall.sh"
        else
            log_error "Uninstall script not found"
            exit 1
        fi
        ;;
    "--help"|"-h")
        cat << EOF
Zoom VDI Plugin Setup Script

USAGE:
    $0 [OPTIONS]

OPTIONS:
    (no options)    Install the plugin
    --uninstall     Remove the plugin
    --help, -h      Show this help message

DESCRIPTION:
    This script installs the Zoom VDI Helper plugin for macOS, which enables
    audio and video redirection from Zoom running in a Cloud PC to your local Mac.

REQUIREMENTS:
    - macOS 11.0 or later
    - Zoom desktop client v6.0+ installed
    - Xcode Command Line Tools
    - Swift 5.10+ compiler
    - Camera and microphone permissions

EOF
        ;;
    "")
        main
        ;;
    *)
        log_error "Unknown option: $1"
        log_info "Use --help for usage information"
        exit 1
        ;;
esac<|MERGE_RESOLUTION|>--- conflicted
+++ resolved
@@ -82,13 +82,7 @@
     fi
     
     # Check for Swift compiler (Swift 6.0.3+)
-<<<<<<< HEAD
-    if ! swiftc --version 2>/dev/null | grep  -q "Swift version (6\.|5\.10)"; then
-        missing_deps+=("Swift 5.10 or 6x compiler")
-=======
-    if ! swiftc --version 2>/dev/null | grep -q "Swift version 6.0.3"; then
-        missing_deps+=("Swift 6.0.3 compiler")
->>>>>>> df13d266
+
     fi
     
     if [[ ${#missing_deps[@]} -gt 0 ]]; then
